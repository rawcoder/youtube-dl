--- conflicted
+++ resolved
@@ -7,12 +7,9 @@
 
 from .common import InfoExtractor
 from ..utils import (
-<<<<<<< HEAD
-=======
     compat_urllib_parse,
     compat_urllib_request,
->>>>>>> 8aff7b9b
-    ExtractorError
+    ExtractorError,
 )
 
 
