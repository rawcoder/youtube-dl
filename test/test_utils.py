--- conflicted
+++ resolved
@@ -40,12 +40,9 @@
     parse_iso8601,
     strip_jsonp,
     uppercase_escape,
-<<<<<<< HEAD
     limit_length,
-=======
     escape_rfc3986,
     escape_url,
->>>>>>> 984e8e14
 )
 
 
@@ -292,14 +289,13 @@
         self.assertEqual(uppercase_escape('aä'), 'aä')
         self.assertEqual(uppercase_escape('\\U0001d550'), '𝕐')
 
-<<<<<<< HEAD
     def test_limit_length(self):
         self.assertEqual(limit_length(None, 12), None)
         self.assertEqual(limit_length('foo', 12), 'foo')
         self.assertTrue(
             limit_length('foo bar baz asd', 12).startswith('foo bar'))
         self.assertTrue('...' in limit_length('foo bar baz asd', 12))
-=======
+
     def test_escape_rfc3986(self):
         reserved = "!*'();:@&=+$,/?#[]"
         unreserved = 'ABCDEFGHIJKLMNOPQRSTUVWXYZabcdefghijklmnopqrstuvwxyz0123456789-_.~'
@@ -328,7 +324,6 @@
             'http://тест.рф/%D0%B0%D0%B1%D0%B2?%D0%B0%D0%B1%D0%B2=%D0%B0%D0%B1%D0%B2#%D0%B0%D0%B1%D0%B2'
         )
         self.assertEqual(escape_url('http://vimeo.com/56015672#at=0'), 'http://vimeo.com/56015672#at=0')
->>>>>>> 984e8e14
 
 if __name__ == '__main__':
     unittest.main()